--- conflicted
+++ resolved
@@ -34,16 +34,6 @@
 serde_json = "1"
 rand = "0.8"
 bytes = "1"
-<<<<<<< HEAD
-thiserror = "1.0"
-waitgroup = "0.1.2"
-regex = "1"
-url = "2.2"
-rustls = { version = "0.19.0", features = ["dangerous_configuration"]}
-rcgen = { version = "0.9.2", features = ["pem", "x509-parser"]}
-ring = { git = "https://github.com/briansmith/ring", rev = "abe9529fc063f575759f8166bba02db171a3a0f6" }
-sha2 = "0.10.2"
-=======
 thiserror = "1"
 waitgroup = "0.1"
 regex = "1.9.5"
@@ -53,7 +43,6 @@
 rcgen = { version = "0.11", features = ["pem", "x509-parser"]}
 ring = "0.16"
 sha2 = "0.10"
->>>>>>> 71157ba2
 lazy_static = "1.4"
 hex = "0.4"
 pem = { version = "3", optional = true }
