--- conflicted
+++ resolved
@@ -10,20 +10,6 @@
 repository = "https://github.com/webrtc-rs/turn"
 
 [dependencies]
-<<<<<<< HEAD
-futures = "0.3.21"
-util = { version = "0.6.0", path = "../util", package = "webrtc-util", default-features = false, features = ["conn", "vnet"] }
-stun = { version = "0.4.3", path = "../stun" }
-
-tokio = { version = "1.19", features = ["full"] }
-async-trait = "0.1.56"
-log = "0.4.16"
-base64 = "0.13.0"
-rand = "0.8.5"
-ring = { git = "https://github.com/briansmith/ring", rev = "abe9529fc063f575759f8166bba02db171a3a0f6" }
-md-5 = "0.10.1"
-thiserror = "1.0"
-=======
 util = { version = "0.8", path = "../util", package = "webrtc-util", default-features = false, features = ["conn", "vnet"] }
 stun = { version = "0.5", path = "../stun" }
 
@@ -36,7 +22,6 @@
 ring = "0.16"
 md-5 = "0.10"
 thiserror = "1"
->>>>>>> 71157ba2
 
 [dev-dependencies]
 tokio-test = "0.4"
