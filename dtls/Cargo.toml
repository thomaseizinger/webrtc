[package]
name = "webrtc-dtls"
version = "0.8.0"
authors = ["Rain Liu <yuliu@webrtc.rs>"]
edition = "2021"
description = "A pure Rust implementation of DTLS"
license = "MIT OR Apache-2.0"
documentation = "https://docs.rs/webrtc-dtls"
homepage = "https://webrtc.rs"
repository = "https://github.com/webrtc-rs/dtls"

[dependencies]
util = { version = "0.8", path = "../util", package = "webrtc-util", default-features = false, features = ["conn"] }

byteorder = "1"
rand_core = "0.6"
hkdf = "0.12"
p256 = { version = "0.13", features = ["default", "ecdh", "ecdsa"] }
p384 = "0.13"
rand = "0.8"
hmac = "0.12"
sec1 = { version = "0.7", features = [ "std" ] }
sha1 = "0.10"
sha2 = "0.10"
aes = "0.8"
cbc = { version = "0.1", features = [ "block-padding", "alloc"] }
aes-gcm = "0.10"
ccm = "0.5"
tokio = { version = "1.32.0", features = ["full"] }
async-trait = "0.1"
x25519-dalek = { version = "2", features = ["static_secrets"] }
x509-parser = "0.15"
der-parser = "8.1"
<<<<<<< HEAD
rcgen = "0.9.2"
ring = { git = "https://github.com/briansmith/ring", rev = "abe9529fc063f575759f8166bba02db171a3a0f6" }
webpki = "0.21.4"
rustls = { version = "0.19.0", features = ["dangerous_configuration"]}
bincode = "1.3"
serde = { version = "1.0.110", features = ["derive"] }
subtle = "2.4"
log = "0.4.16"
thiserror = "1.0"
pem = { version = "1", optional = true }
=======
rcgen = "0.11"
ring = "0.16.19"
rustls = { version = "0.21", features = ["dangerous_configuration"]}
bincode = "1"
serde = { version = "1", features = ["derive"] }
subtle = "2"
log = "0.4"
thiserror = "1"
pem = { version = "3", optional = true }
>>>>>>> 71157ba2

[dev-dependencies]
tokio-test = "0.4"
env_logger = "0.10"
chrono = "0.4.28"
clap = "3"
hub = {path = "examples/hub"}

[features]
pem = ["dep:pem"]

[[example]]
name = "dial_psk"
path = "examples/dial/psk/dial_psk.rs"
bench = false

[[example]]
name = "dial_selfsign"
path = "examples/dial/selfsign/dial_selfsign.rs"
bench = false

[[example]]
name = "dial_verify"
path = "examples/dial/verify/dial_verify.rs"
bench = false

[[example]]
name = "listen_psk"
path = "examples/listen/psk/listen_psk.rs"
bench = false

[[example]]
name = "listen_selfsign"
path = "examples/listen/selfsign/listen_selfsign.rs"
bench = false

[[example]]
name = "listen_verify"
path = "examples/listen/verify/listen_verify.rs"
bench = false<|MERGE_RESOLUTION|>--- conflicted
+++ resolved
@@ -31,18 +31,6 @@
 x25519-dalek = { version = "2", features = ["static_secrets"] }
 x509-parser = "0.15"
 der-parser = "8.1"
-<<<<<<< HEAD
-rcgen = "0.9.2"
-ring = { git = "https://github.com/briansmith/ring", rev = "abe9529fc063f575759f8166bba02db171a3a0f6" }
-webpki = "0.21.4"
-rustls = { version = "0.19.0", features = ["dangerous_configuration"]}
-bincode = "1.3"
-serde = { version = "1.0.110", features = ["derive"] }
-subtle = "2.4"
-log = "0.4.16"
-thiserror = "1.0"
-pem = { version = "1", optional = true }
-=======
 rcgen = "0.11"
 ring = "0.16.19"
 rustls = { version = "0.21", features = ["dangerous_configuration"]}
@@ -52,7 +40,6 @@
 log = "0.4"
 thiserror = "1"
 pem = { version = "3", optional = true }
->>>>>>> 71157ba2
 
 [dev-dependencies]
 tokio-test = "0.4"
